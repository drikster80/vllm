--- conflicted
+++ resolved
@@ -50,19 +50,6 @@
 WORKDIR /workspace
 
 # install build and runtime dependencies
-<<<<<<< HEAD
-=======
-
-# arm64 (GH200) build follows the practice of "use existing pytorch" build,
-# we need to install torch and torchvision from the nightly builds first,
-# pytorch will not appear as a vLLM dependency in all of the following steps
-# after this step
-RUN --mount=type=cache,target=/root/.cache/pip \
-    if [ "$TARGETPLATFORM" = "linux/arm64" ]; then \
-        uv pip install --system --index-url https://download.pytorch.org/whl/nightly/cu126 "torch==2.7.0.dev20250121+cu126" "torchvision==0.22.0.dev20250121";  \
-    fi
-
->>>>>>> ed6e9075
 COPY requirements-common.txt requirements-common.txt
 COPY requirements-cuda.txt requirements-cuda.txt
 COPY requirements-cuda-arm64.txt requirements-cuda-arm64.txt
@@ -224,7 +211,7 @@
     --mount=type=bind,source=.git,target=.git \
     if [ "$TARGETPLATFORM" = "linux/arm64" ]; then \
         apt-get update && apt-get install -y cuda-toolkit-12-4 && \
-        git clone -b v0.2.0.post2 https://github.com/flashinfer-ai/flashinfer.git --recursive && \
+        git clone -b v0.2.1.post1 https://github.com/flashinfer-ai/flashinfer.git --recursive && \
         cd flashinfer && \
         pip --verbose wheel --use-pep517 --no-deps -w /workspace/dist --no-build-isolation --no-cache-dir . ; \
     fi
@@ -308,55 +295,20 @@
 
 RUN --mount=type=cache,target=/root/.cache/pip \
     if [ "$TARGETPLATFORM" = "linux/arm64" ]; then \
-<<<<<<< HEAD
         pip uninstall -y torch && \
         python3 -m pip install -r requirements-cuda-arm64.txt; \
-=======
-        uv pip install --system --index-url https://download.pytorch.org/whl/nightly/cu124 "torch==2.6.0.dev20241210+cu124" "torchvision==0.22.0.dev20241215";  \
->>>>>>> ed6e9075
     fi
 
 RUN --mount=type=bind,from=build,src=/workspace/dist,target=/vllm-workspace/dist \
     --mount=type=cache,target=/root/.cache/pip \
-<<<<<<< HEAD
     python3 -m pip install dist/flashinfer_python*.whl --verbose
-=======
-    uv pip install --system dist/*.whl --verbose
-
-# If we need to build FlashInfer wheel before its release:
-# $ export FLASHINFER_ENABLE_AOT=1
-# $ # Note we remove 7.0 from the arch list compared to the list below, since FlashInfer only supports sm75+
-# $ export TORCH_CUDA_ARCH_LIST='7.5 8.0 8.6 8.9 9.0+PTX'
-# $ git clone https://github.com/flashinfer-ai/flashinfer.git --recursive
-# $ cd flashinfer
-# $ git checkout 524304395bd1d8cd7d07db083859523fcaa246a4
-# $ rm -rf build
-# $ python3 setup.py bdist_wheel --dist-dir=dist --verbose
-# $ ls dist
-# $ # upload the wheel to a public location, e.g. https://wheels.vllm.ai/flashinfer/524304395bd1d8cd7d07db083859523fcaa246a4/flashinfer_python-0.2.1.post1+cu124torch2.5-cp38-abi3-linux_x86_64.whl
->>>>>>> ed6e9075
 
 RUN --mount=type=cache,target=/root/.cache/pip \
 . /etc/environment && \
 if [ "$TARGETPLATFORM" != "linux/arm64" ]; then \
-<<<<<<< HEAD
     python3 -m pip install https://github.com/flashinfer-ai/flashinfer/releases/download/v0.1.6/flashinfer-0.1.6+cu121torch2.4-cp${PYTHON_VERSION_STR}-cp${PYTHON_VERSION_STR}-linux_x86_64.whl; \
 fi
 COPY examples examples
-=======
-    uv pip install --system https://github.com/flashinfer-ai/flashinfer/releases/download/v0.2.1.post1/flashinfer_python-0.2.1.post1+cu124torch2.5-cp38-abi3-linux_x86_64.whl ; \
-fi
-COPY examples examples
-
-# Although we build Flashinfer with AOT mode, there's still
-# some issues w.r.t. JIT compilation. Therefore we need to
-# install build dependencies for JIT compilation.
-# TODO: Remove this once FlashInfer AOT wheel is fixed
-COPY requirements-build.txt requirements-build.txt
-RUN --mount=type=cache,target=/root/.cache/pip \
-    uv pip install --system -r requirements-build.txt
-
->>>>>>> ed6e9075
 #################### vLLM installation IMAGE ####################
 
 #################### TEST IMAGE ####################
@@ -397,15 +349,9 @@
 # install additional dependencies for openai api server
 RUN --mount=type=cache,target=/root/.cache/pip \
     if [ "$TARGETPLATFORM" = "linux/arm64" ]; then \
-<<<<<<< HEAD
-        pip install accelerate hf_transfer 'modelscope!=1.15.0' 'bitsandbytes>=0.45.0' 'timm==0.9.10' 'boto3' 'runai-model-streamer' 'runai-model-streamer[s3]'; \
+        pip install --system accelerate hf_transfer 'modelscope!=1.15.0' 'bitsandbytes>=0.45.0' 'timm==0.9.10' 'boto3' 'runai-model-streamer' 'runai-model-streamer[s3]'; \
     else \
-        pip install accelerate hf_transfer 'modelscope!=1.15.0' 'bitsandbytes>=0.45.0' 'timm==0.9.10' 'boto3' 'runai-model-streamer' 'runai-model-streamer[s3]'; \
-=======
-        uv pip install --system accelerate hf_transfer 'modelscope!=1.15.0' 'bitsandbytes>=0.42.0' 'timm==0.9.10' boto3 runai-model-streamer runai-model-streamer[s3]; \
-    else \
-        uv pip install --system accelerate hf_transfer 'modelscope!=1.15.0' 'bitsandbytes>=0.45.0' 'timm==0.9.10' boto3 runai-model-streamer runai-model-streamer[s3]; \
->>>>>>> ed6e9075
+        pip install --system accelerate hf_transfer 'modelscope!=1.15.0' 'bitsandbytes>=0.45.0' 'timm==0.9.10' 'boto3' 'runai-model-streamer' 'runai-model-streamer[s3]'; \
     fi
 ENV VLLM_USAGE_SOURCE production-docker-image
 
