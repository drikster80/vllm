--- conflicted
+++ resolved
@@ -559,21 +559,13 @@
         model_config = ModelConfig(
             self.model, self.tokenizer, self.tokenizer_mode,
             self.trust_remote_code, self.dtype, self.seed, self.revision,
-<<<<<<< HEAD
-            self.code_revision, self.tokenizer_revision, self.max_model_len,
+            self.code_revision, self.rope_scaling,
+            self.tokenizer_revision, self.max_model_len,
             self.quantization, self.quantization_param_path,
             self.enforce_eager, self.max_context_len_to_capture,
             self.max_seq_len_to_capture, self.max_logprobs,
             self.disable_sliding_window,
             self.skip_tokenizer_init, self.served_model_name)
-=======
-            self.code_revision, self.rope_scaling, self.tokenizer_revision,
-            self.max_model_len, self.quantization,
-            self.quantization_param_path, self.enforce_eager,
-            self.max_context_len_to_capture, self.max_seq_len_to_capture,
-            self.max_logprobs, self.skip_tokenizer_init,
-            self.served_model_name)
->>>>>>> 60662532
         cache_config = CacheConfig(self.block_size,
                                    self.gpu_memory_utilization,
                                    self.swap_space, self.kv_cache_dtype,
