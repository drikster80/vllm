--- conflicted
+++ resolved
@@ -2,16 +2,10 @@
 -r requirements-common.txt
 
 # Dependencies for NVIDIA GPUs
-<<<<<<< HEAD
-ray[default] >= 2.9
+ray[adag] == 2.40.0 # Required for pipeline parallelism in V1.
 nvidia-ml-py >= 12.560.30 # for pynvml package
 torch>=2.5.1
 torchaudio>=2.5.1
-=======
-ray[adag] == 2.40.0 # Required for pipeline parallelism in V1.
-torch == 2.5.1
-torchaudio==2.5.1
->>>>>>> ed6e9075
 # These must be updated alongside torch
 torchvision >= 0.20.1 # Required for phi3v processor. See https://github.com/pytorch/vision?tab=readme-ov-file#installation for corresponding version
 xformers == 0.0.28.post3; platform_system == 'Linux' and platform_machine == 'x86_64'  # Requires PyTorch 2.5.1